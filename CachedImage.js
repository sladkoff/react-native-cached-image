'use strict';

const _ = require('lodash');
const React = require('react');
const createReactClass = require('create-react-class');
const PropTypes = require('prop-types');
const ReactNative = require('react-native');
const flattenStyle = ReactNative.StyleSheet.flatten;
const ImageCacheProvider = require('./ImageCacheProvider');

const {
    View,
    Image,
    ActivityIndicator,
    NetInfo,
    Platform
} = ReactNative;


const {
    StyleSheet
} = ReactNative;

const styles = StyleSheet.create({
    image: {
        backgroundColor: 'transparent'
    },
    loader: {
        backgroundColor: 'transparent',
    },
    loaderPlaceholder: {
        backgroundColor: 'transparent',
        alignItems: 'center',
        justifyContent: 'center'
    }
});

function getImageProps(props) {
    return _.omit(props, ['source', 'defaultSource', 'fallbackSource', 'LoadingIndicator', 'activityIndicatorProps', 'style', 'useQueryParamsInCacheKey', 'renderImage', 'resolveHeaders']);
}

const CACHED_IMAGE_REF = 'cachedImage';

const CachedImage = createReactClass({
    propTypes: {
        renderImage: PropTypes.func.isRequired,
        activityIndicatorProps: PropTypes.object.isRequired,
        useQueryParamsInCacheKey: PropTypes.oneOfType([
            PropTypes.bool,
            PropTypes.array
        ]).isRequired,
<<<<<<< HEAD
        resolveHeaders: PropTypes.func,
        cacheLocation: PropTypes.oneOf(Object.values(ImageCacheProvider.LOCATION)).isRequired
=======
        resolveHeaders: React.PropTypes.func,
        cacheLocation: React.PropTypes.string
>>>>>>> 95ac605c
    },

    getDefaultProps() {
        return {
            renderImage: props => (<Image ref={CACHED_IMAGE_REF} {...props}/>),
            activityIndicatorProps: {},
            useQueryParamsInCacheKey: false,
            resolveHeaders: () => Promise.resolve({}),
            cacheLocation: ImageCacheProvider.LOCATION.CACHE
        };
    },

    setNativeProps(nativeProps) {
        try {
            this.refs[CACHED_IMAGE_REF].setNativeProps(nativeProps);
        } catch (e) {
            console.error(e);
        }
    },

    getInitialState() {
        this._isMounted = false;
        return {
            isCacheable: false,
            cachedImagePath: null,
            networkAvailable: true
        };
    },

    safeSetState(newState) {
        if (!this._isMounted) {
            return;
        }
        return this.setState(newState);
    },

    componentWillMount() {
        this._isMounted = true;
        NetInfo.isConnected.addEventListener('connectionChange', this.handleConnectivityChange);
        // initial
        NetInfo.isConnected.fetch()
            .then(isConnected => {
                this.safeSetState({
                    networkAvailable: isConnected
                });
            });

        this.processSource(this.props.source);
    },

    componentWillUnmount() {
        this._isMounted = false;
        NetInfo.isConnected.removeEventListener('connectionChange', this.handleConnectivityChange);
    },

    componentWillReceiveProps(nextProps) {
        if (!_.isEqual(this.props.source, nextProps.source)) {
            this.processSource(nextProps.source);
        }
    },

    handleConnectivityChange(isConnected) {
        this.safeSetState({
            networkAvailable: isConnected
        });
    },

    processSource(source) {
        const url = _.get(source, ['uri'], null);
        if (ImageCacheProvider.isCacheable(url)) {
            const options = _.pick(this.props, ['useQueryParamsInCacheKey', 'cacheGroup', 'cacheLocation']);

            // try to get the image path from cache
            ImageCacheProvider.getCachedImagePath(url, options)
                // try to put the image in cache if
                .catch(() => ImageCacheProvider.cacheImage(url, options, this.props.resolveHeaders))
                .then(cachedImagePath => {
                    this.safeSetState({
                        cachedImagePath
                    });
                })
                .catch(err => {
                    this.safeSetState({
                        cachedImagePath: null,
                        isCacheable: false
                    });
                });
            this.safeSetState({
                isCacheable: true
            });
        } else {
            this.safeSetState({
                isCacheable: false
            });
        }
    },

    render() {
        if (this.state.isCacheable && !this.state.cachedImagePath) {
            return this.renderLoader();
        }
        const props = getImageProps(this.props);
        const style = this.props.style || styles.image;
        const source = (this.state.isCacheable && this.state.cachedImagePath) ? {
                uri: 'file://' + this.state.cachedImagePath
            } : this.props.source;
        if (this.props.fallbackSource && !this.state.cachedImagePath) {
          return this.props.renderImage({
              ...props,
              key: `${props.key || source.uri}error`,
              style,
              source: this.props.fallbackSource
          });
        }
        return this.props.renderImage({
            ...props,
            key: props.key || source.uri,
            style,
            source
        });
    },

    renderLoader() {
        const imageProps = getImageProps(this.props);
        const imageStyle = [this.props.style, styles.loaderPlaceholder];

        const activityIndicatorProps = _.omit(this.props.activityIndicatorProps, ['style']);
        const activityIndicatorStyle = this.props.activityIndicatorProps.style || styles.loader;

        const LoadingIndicator = this.props.loadingIndicator;

        const source = this.props.defaultSource;

        // if the imageStyle has borderRadius it will break the loading image view on android
        // so we only show the ActivityIndicator
        if (!source || (Platform.OS === 'android' && flattenStyle(imageStyle).borderRadius)) {
            if (LoadingIndicator) {
              return (
                <View style={[imageStyle, activityIndicatorStyle]}>
                  <LoadingIndicator {...activityIndicatorProps} />
                </View>
              );
            }
            return (
                <ActivityIndicator
                    {...activityIndicatorProps}
                    style={[imageStyle, activityIndicatorStyle]}/>
            );
        }
        // otherwise render an image with the defaultSource with the ActivityIndicator on top of it
        return this.props.renderImage({
            ...imageProps,
            style: imageStyle,
            key: source.uri,
            source,
            children: (
                LoadingIndicator
                  ? <View style={[imageStyle, activityIndicatorStyle]}>
                      <LoadingIndicator {...activityIndicatorProps} />
                    </View>
                  : <ActivityIndicator
                      {...activityIndicatorProps}
                      style={activityIndicatorStyle}/>
            )
        });
    }
});

/**
 * Same as ReactNaive.Image.getSize only it will not download the image if it has a cached version
 * @param uri
 * @param success
 * @param failure
 * @param options
 */
CachedImage.getSize = function getSize(uri, success, failure, options) {
    if (ImageCacheProvider.isCacheable(uri)) {
        ImageCacheProvider.getCachedImagePath(uri, options)
            .then(imagePath => {
                if (Platform.OS === 'android') {
                    imagePath = 'file://' + imagePath;
                }
                Image.getSize(imagePath, success, failure);
            })
            .catch(err => {
                Image.getSize(uri, success, failure);
            });
    } else {
        Image.getSize(uri, success, failure);
    }
};

module.exports = CachedImage;<|MERGE_RESOLUTION|>--- conflicted
+++ resolved
@@ -49,13 +49,8 @@
             PropTypes.bool,
             PropTypes.array
         ]).isRequired,
-<<<<<<< HEAD
         resolveHeaders: PropTypes.func,
-        cacheLocation: PropTypes.oneOf(Object.values(ImageCacheProvider.LOCATION)).isRequired
-=======
-        resolveHeaders: React.PropTypes.func,
-        cacheLocation: React.PropTypes.string
->>>>>>> 95ac605c
+        cacheLocation: PropTypes.string
     },
 
     getDefaultProps() {
