--- conflicted
+++ resolved
@@ -50,12 +50,10 @@
 * `useQueryParamsInCacheKey` - _array|bool_ an array of keys to use from the `source.uri` query string or a bool value stating whether to use the entire query string or not. **(default: false)**
 * `defaultSource` - prop to display a background image while the source image is downloaded. This will work even in android, but will not display background image if there you set borderRadius on this component style prop
 * `resolveHeaders` - _function_ when provided, the returned object will be used as the headers object when sending the request to download the image. **(default: () => Promise.resolve({}))**
-<<<<<<< HEAD
 * `cacheLocation` - _string_ allows changing the root directory to use for caching. The default directory is sufficient for most use-cases. Images in this directory may be purged by Android automatically to free up space. Use `ImageCacheProvider.LOCATION.BUNDLE` if the cached images are critical (you will have to manage cleanup manually). **(default: ImageCacheProvider.LOCATION.CACHE)**
-=======
 * `loadingIndicator` - _component_ prop to set custom `ActivityIndicator`.
 * `fallbackSource` - prop to set placeholder image. when `source.uri` is null or cached failed, the `fallbackSource` will be display.
->>>>>>> c984ff65
+
 
 ### ImageCacheProvider
 `ImageCacheProvider` exposes interaction with the cache layer that is used by `CachedImage` so you can use it to prefetch some urls in the background while you app is starting,
